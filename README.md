--- conflicted
+++ resolved
@@ -9,27 +9,19 @@
 Our repository is a modification of the [original Megatron-LM codebase](https://github.com/NVIDIA/Megatron-LM) by Nvidia.
 
 Added key features include:
-<<<<<<< HEAD
-- [LLaMa](https://arxiv.org/abs/2302.13971), [LLaMa 2](https://arxiv.org/abs/2307.09288), [Falcon](https://huggingface.co/tiiuae), and [Code Llama](https://arxiv.org/abs/2308.12950) support
-- Support training of large models (70B Llama 2, 65B Llama 1 and 40B Falcon) on commodity hardware on multiple nodes.
-=======
 - [Llama](https://arxiv.org/abs/2302.13971), [Llama 2](https://arxiv.org/abs/2307.09288), [Code Llama](https://arxiv.org/abs/2308.12950) and [Falcon](https://huggingface.co/tiiuae) support
-- support training of large models (70B Llama2, 65B Llama1, 34B Code Llama, and 40B Falcon) on commodity hardware on multiple nodes
->>>>>>> 02bb7f41
+- support training of large models (70B Llama 2, 65B Llama 1, 34B Code Llama, and 40B Falcon) on commodity hardware on multiple nodes
 - 3-way parallelism: tensor parallel, pipeline parallel and data parallel training (inherited from Megatron)
 - pretraining and instruct tuning support
 - grouped-query attention (GQA) and multi-query attention (MQA)
 - Rotary Position Embeddings (RoPE), RMS layer norm, Lima dropout
-- RoPE scaling for longer attention context support
+- [RoPE scaling](https://together.ai/blog/llama-2-7b-32k) for longer attention context support
 - FlashAttention 2
 - BF16 / FP16 training
 - Support for special tokens & tokenizers
-- Conversion to and from Hugging Face
 - WandB integration
-- Rotary Position Embedding scaling ([RoPE scaling](https://together.ai/blog/llama-2-7b-32k)) for extra large context windows
-- Support for publishing your checkpoints to the huggingface hub.
-- Instruction finetuning support
 - Metrics support: Ease to add custom metrics to evaluate on the validation set while training
+- Conversion to and from Hugging Face hub
 
 # Documentation
 
