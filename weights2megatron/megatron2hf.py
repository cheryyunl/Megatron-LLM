# Copyright 2022 EleutherAI and The HuggingFace Inc. team. All rights reserved.
#
# Licensed under the Apache License, Version 2.0 (the "License");
# you may not use this file except in compliance with the License.
# You may obtain a copy of the License at
#
#     http://www.apache.org/licenses/LICENSE-2.0
#
# Unless required by applicable law or agreed to in writing, software
# distributed under the License is distributed on an "AS IS" BASIS,
# WITHOUT WARRANTIES OR CONDITIONS OF ANY KIND, either express or implied.
# See the License for the specific language governing permissions and
# limitations under the License.
import gc
import os
import sys
import json
import warnings
from pathlib import Path
from tempfile import TemporaryDirectory
from argparse import ArgumentParser, Namespace
sys.path.append(str(Path(__file__).parent.parent.absolute()))  # megatron is importable

import torch
from tqdm.auto import trange
from transformers import LlamaConfig, LlamaForCausalLM, LlamaTokenizerFast, FalconConfig, FalconForCausalLM, AutoTokenizer

from permute_qkv import permute_qkv

from megatron.tokenizer import build_tokenizer


"""
Sample usage:

```
python3 /pure-mlo-scratch/sfan/model-parallel-trainer/llama2megatron/convert_llama2hf.py \
    --input_dir /pure-mlo-scratch/llama/ --output_dir /pure-mlo-scratch/llama/converted_HF_7B
```

Thereafter, models can be loaded via:

```py
from transformers import LlamaForCausalLM, LlamaTokenizer

model = LlamaForCausalLM.from_pretrained("/output/path")
tokenizer = LlamaTokenizer.from_pretrained("/output/path")
```

Important note: you need to be able to host the whole model in RAM to execute this script (even if the biggest versions
come in several checkpoints they each contain a part of each weight of the model, so we need to load them all in RAM).
"""


def write_json(text, path):
    with open(path, "w") as f:
        json.dump(text, f)


def convert_wqkv(llama_mega, layer_idx=0, n_heads=32, n_heads_kv=8):
    qkv_w = llama_mega["transformer"][f'layers.{layer_idx}.attention.query_key_value.weight']
    n_hidden = qkv_w.size(1)
    hidden_dim = n_hidden//n_heads
    qkv_w = permute_qkv(qkv_w, n_hidden, n_heads, n_heads_kv, revert=True)

    n_qs_per_kv = n_heads//n_heads_kv
    n_groups = qkv_w.size(0)//hidden_dim//(n_qs_per_kv + 2)
    qkv_w = list(torch.split(qkv_w, hidden_dim, dim=0))

    wq, wk, wv = [], [], []
    for group in range(n_groups):
        for qs in range(n_qs_per_kv):
            wq.append(qkv_w[0])
            del qkv_w[0]
        wk.append(qkv_w[0])
        del qkv_w[0]
        wv.append(qkv_w[0])
        del qkv_w[0]
    assert len(qkv_w) == 0

    wq = torch.concat(wq, dim=0)
    wk = torch.concat(wk, dim=0)
    wv = torch.concat(wv, dim=0)
    return wq, wk, wv


def convert_ffn(llama_mega, layer_idx=0, n_dense=11008):
    mega_ffn = llama_mega["transformer"][f'layers.{layer_idx}.mlp.dense_h_to_4h.weight']
    ffn_w3, ffn_w1 = mega_ffn.split(n_dense, dim=0)
    return ffn_w1, ffn_w3


def write_llama_model(model_path,
                input_base_path,
                num_output_shards: int=2,
                norm_eps: float=1e-05,
                rope_theta: float=1e4):

    # Preliminaries
    print(f"Fetching all parameters from the checkpoint at {input_base_path}.")
    os.makedirs(model_path, exist_ok=True)
    with open(os.path.join(input_base_path, 'latest_checkpointed_iteration.txt')) as f:
        iteration = f.read()
    if iteration != "release":
        iteration = f"iter_{int(iteration):07d}"
    print(f"Fetching iteration {iteration}")

    # Load weights
    base_path = Path(input_base_path)/iteration
    assert len(list(base_path.glob("mp_rank_*"))) == 1, "Unshard your model with checkpoint_util.py first!"
    loaded = torch.load(base_path/"mp_rank_00"/"model_optim_rng.pt", map_location="cpu")
    args = loaded['args']

    loaded = loaded['model']['language_model']
    if 'transformer' not in loaded:  # normalize key names
        loaded["transformer"] = loaded.pop("encoder")
        for key in list(loaded["transformer"].keys()):
            loaded["transformer"][key.replace("self_attention", "attention")] = loaded["transformer"].pop(key)
        loaded["embedding"]["word_embeddings.weight"] = loaded["embedding"].pop("word_embeddings")["weight"]
        args.num_layers = args.encoder_num_layers

    # Load arguments
    n_layers = args.num_layers
    n_heads = args.num_attention_heads
    n_heads_kv = getattr(args, "num_attention_heads_kv", n_heads)
    n_dense = args.ffn_hidden_size
    n_hidden = args.hidden_size
    hidden_per_head = n_hidden // n_heads
    intermediate_size = args.ffn_hidden_size
    inv_freq = 1.0 / (rope_theta ** (torch.arange(0, hidden_per_head, 2).float() / hidden_per_head))

    print('Llama-Megatron Loaded!')
    param_count = 0
    index_dict = {"weight_map": {}}
        
    # Start conversion
    with TemporaryDirectory() as tmp_model_path:
        print(f'Weighted Converting for {n_layers} layers...')
        for layer_i in range(n_layers):
            filename = f"pytorch_model-{layer_i + 1}-of-{n_layers + 1}.bin"
            wq_proj, wk_proj, wv_proj = convert_wqkv(llama_mega=loaded, 
                                          layer_idx=layer_i, n_heads=n_heads,
                                          n_heads_kv=n_heads_kv)
            ffn_w1, ffn_w3 = convert_ffn(llama_mega=loaded, 
                                        layer_idx=layer_i, 
                                        n_dense=n_dense)
            state_dict = {
                f"model.layers.{layer_i}.self_attn.q_proj.weight": wq_proj,
                f"model.layers.{layer_i}.self_attn.k_proj.weight": wk_proj,
                f"model.layers.{layer_i}.self_attn.v_proj.weight": wv_proj,
                f"model.layers.{layer_i}.self_attn.o_proj.weight": loaded["transformer"][f"layers.{layer_i}.attention.dense.weight"],
                f"model.layers.{layer_i}.mlp.gate_proj.weight": ffn_w1,
                f"model.layers.{layer_i}.mlp.down_proj.weight": loaded["transformer"][f"layers.{layer_i}.mlp.dense_4h_to_h.weight"],
                f"model.layers.{layer_i}.mlp.up_proj.weight": ffn_w3,
                f"model.layers.{layer_i}.input_layernorm.weight": loaded["transformer"][f"layers.{layer_i}.input_layernorm.weight"],
                f"model.layers.{layer_i}.post_attention_layernorm.weight": loaded["transformer"][f"layers.{layer_i}.post_attention_layernorm.weight"],
                f"model.layers.{layer_i}.self_attn.rotary_emb.inv_freq": inv_freq
            }

            for k, v in state_dict.items():
                index_dict["weight_map"][k] = filename
                param_count += v.numel()
            torch.save(state_dict, os.path.join(tmp_model_path, filename))
            print(f'Sharded file saved to {filename}')

        filename = f"pytorch_model-{n_layers + 1}-of-{n_layers + 1}.bin"
        state_dict = {
            "model.norm.weight": loaded["transformer"]['final_layernorm.weight'],
            "lm_head.weight": loaded['lm_head'],
            "model.embed_tokens.weight": loaded['embedding']["word_embeddings.weight"]
        }

        for k, v in state_dict.items():
            index_dict["weight_map"][k] = filename
            param_count += v.numel()
        torch_dtype = state_dict["lm_head.weight"].dtype
        torch.save(state_dict, os.path.join(tmp_model_path, filename))
        print(f'Sharded file saved to {filename}')

        # Write configs and save
        index_dict["metadata"] = {"total_size": param_count * 2}
        write_json(index_dict, os.path.join(tmp_model_path, "pytorch_model.bin.index.json"))
        config = LlamaConfig(
            vocab_size=args.padded_vocab_size,
            hidden_size=n_hidden,
            intermediate_size=intermediate_size,
            num_attention_heads=n_heads,
            num_hidden_layers=n_layers,
            rms_norm_eps=norm_eps,
            num_key_value_heads=n_heads_kv,
            max_position_embeddings=args.seq_length,
        )
        config.save_pretrained(tmp_model_path)

        # Make space so we can load the model properly now.
        del state_dict
        del loaded
        gc.collect()

        print("Loading the checkpoint in a Llama model...")
        model = LlamaForCausalLM.from_pretrained(tmp_model_path, torch_dtype=torch_dtype)
        # Avoid saving this as part of the config.
        del model.config._name_or_path

    print("Saving in the Transformers format.")
    max_num_params_per_shard = param_count*2 // max(1,(num_output_shards-1))
    model.save_pretrained(model_path, max_shard_size=max_num_params_per_shard)


def write_falcon_model(
    model_path: str,
    input_base_path: str,
    num_output_shards: int = 2,
    safe_serialization: bool = True,
):
    # Preliminaries
    print(f"Fetching all parameters from the checkpoint at {input_base_path}.")
    input_base_path = Path(input_base_path)
    iteration = (input_base_path / "latest_checkpointed_iteration.txt").read_text()
    if iteration != "release":
        iteration = f"iter_{int(iteration):07d}"
    print(f"Fetching iteration {iteration}")

    # Load weights
    loaded = torch.load(
        input_base_path / iteration / "mp_rank_00" / "model_optim_rng.pt",
        map_location="cpu",
    )
    args = loaded["args"]
    loaded = loaded["model"]["language_model"]

    if "transformer" not in loaded:  # normalize key names
        loaded["transformer"] = loaded.pop("encoder")
        loaded["embedding"]["word_embeddings.weight"] = loaded["embedding"].pop(
            "word_embeddings"
        )["weight"]
        args.num_layers = args.encoder_num_layers

    # Make sure the self_attention layer is called "attention" in the megatron state dict
    for key in list(loaded["transformer"].keys()):
        loaded["transformer"][key.replace("self_attention", "attention")] = loaded[
            "transformer"
        ].pop(key)

    embedding = loaded["embedding"]
    transformer = loaded["transformer"]

    # Load arguments
    n_layers = args.num_layers
    dim = args.hidden_size
    n_heads = args.num_attention_heads
    n_heads_kv = args.num_attention_heads_kv

    def permute(qkv_w):
        return permute_qkv(qkv_w, dim, n_heads, n_heads_kv, revert=True)

    weights = {}

    # weights independent of layers (i.e. token embeddings and layernorms
    weights["transformer.word_embeddings.weight"] = embedding["word_embeddings.weight"]
    weights["lm_head.weight"] = weights["transformer.word_embeddings.weight"]
    weights["transformer.ln_f.weight"] = transformer["final_layernorm.weight"]
    weights["transformer.ln_f.bias"] = transformer["final_layernorm.bias"]

    # copy weights for each transformer layer
    for layer in trange(n_layers, desc="Converting weights"):
        prefix1 = f"layers.{layer}"
        prefix2 = f"transformer.h.{layer}"
        # mlp
        weights[f"{prefix2}.mlp.dense_h_to_4h.weight"] = transformer[
            f"{prefix1}.mlp.dense_h_to_4h.weight"
        ]
        weights[f"{prefix2}.mlp.dense_4h_to_h.weight"] = transformer[
            f"{prefix1}.mlp.dense_4h_to_h.weight"
        ]

        # qkv weights
        weights[f"{prefix2}.self_attention.query_key_value.weight"] = permute(
            transformer[f"{prefix1}.attention.query_key_value.weight"]
        )

        # dense
        weights[f"{prefix2}.self_attention.dense.weight"] = transformer[
            f"{prefix1}.attention.dense.weight"
        ]

        # falcon7 and falcon40 differ in the input layernorms
        if n_layers <= 32:  # 7B model
            weights[f"{prefix2}.input_layernorm.weight"] = transformer[
                f"{prefix1}.input_layernorm.weight"
            ]
            weights[f"{prefix2}.input_layernorm.bias"] = transformer[
                f"{prefix1}.input_layernorm.bias"
            ]
        else:
            weights[f"{prefix2}.ln_attn.weight"] = transformer[
                f"{prefix1}.input_layernorm.weight"
            ]
            weights[f"{prefix2}.ln_mlp.weight"] = transformer[
                f"{prefix1}.mlp_layernorm.weight"
            ]
            weights[f"{prefix2}.ln_attn.bias"] = transformer[
                f"{prefix1}.input_layernorm.bias"
            ]
            weights[f"{prefix2}.ln_mlp.bias"] = transformer[
                f"{prefix1}.mlp_layernorm.bias"
            ]

    print("Falcon-Megatron Loaded!")

    vocab_size = 65024  # default size for falcon
    if "padded_vocab_size" in args:
        vocab_size = args.padded_vocab_size

    # creating HF falcon model
    config = FalconConfig(
        vocab_size=vocab_size,
        hidden_size=args.hidden_size,
        num_hidden_layers=args.num_layers,
        num_attention_heads=args.num_attention_heads,
        num_kv_heads=None
        if args.num_attention_heads_kv == 1
        else args.num_attention_heads_kv,
        new_decoder_architecture=args.num_layers >= 60,
    )

    print("Creating FalconForCausalLM")
    model = FalconForCausalLM(config=config)
    torch_dtype = weights["lm_head.weight"].dtype
    print(f"dtype: {torch_dtype}")
    print("Loading state dict...")
    model.to(torch_dtype)  # convert model to soucre dtype
    model.load_state_dict(weights)
    print("Done!")

    param_count = 0
    for v in weights.values():
        param_count += v.numel()
    print(f"param_count: {param_count:,}")

    # write model
    print(f"Saving in the Transformers format to: {model_path} ({torch_dtype})")
    bits_per_param = torch.finfo(torch_dtype).bits
    max_shard_size = param_count * bits_per_param // num_output_shards // 8
    print(f"max_shard_size: {max_shard_size:,} bytes")
    model.save_pretrained(
        model_path,
        max_shard_size=max_shard_size,
        safe_serialization=safe_serialization,
    )


def write_tokenizer(args: Namespace):
    if args.model in {"llama", "llama2", "codellama"}:
        args.tokenizer_type = "SentencePieceTokenizer"
        if args.vocab_file:
            # prevent "single file or url is deprecated and won't be possible anymore in v5" warning,
            # use parent directory instead
            p = Path(args.vocab_file)
            if p.suffix == ".model":
                p = p.parent
            hf_tokenizer = LlamaTokenizerFast.from_pretrained(p)
            args.vocab_file = hf_tokenizer.vocab_file
        else:
            if args.model == "codellama":
                hf_repo_name = "TheBloke/CodeLlama-13B-fp16"
            else:
                hf_repo_name = "meta-llama/Llama-2-7b-hf"
            try:  # try loading from huggingface
                hf_tokenizer = LlamaTokenizerFast.from_pretrained(hf_repo_name,
                                                            cache_dir=args.cache_dir)
                print("LlamaTokenizerFast loaded from huggingface")
                print("vocab_file not set, assuming same tokenizer.model used "
                      "by llama LlamaTokenizerFast")
                args.vocab_file = hf_tokenizer.vocab_file
            except OSError:
                print(f"ERROR: Could not load tokenizer from HF repo '{hf_repo_name}'. "
                      "Tokenizer processing failed.")
                return
    else:
        hf_tokenizer = AutoTokenizer.from_pretrained("tiiuae/falcon-40b", cache_dir=args.cache_dir)
        args.tokenizer_type = "FalconTokenizer"

    # add default args for megatron tokenizer
    args.rank = 0
    args.vocab_extra_ids = 0
    args.new_tokens = True
    args.make_vocab_size_divisible_by = 128
    args.tensor_model_parallel_size = 1
    mt_tokenizer = build_tokenizer(args)

    if args.tokenizer_type == "SentencePieceTokenizer":
        if mt_tokenizer.cls is not None:
            hf_tokenizer.add_tokens("<CLS>", special_tokens=True)
            hf_tokenizer.cls_token_id = mt_tokenizer.cls
        if mt_tokenizer.sep is not None:
            hf_tokenizer.add_tokens("<SEP>", special_tokens=True)
            hf_tokenizer.sep_token_id = mt_tokenizer.sep
        if mt_tokenizer.eod is not None:
            hf_tokenizer.add_tokens("<EOD>", special_tokens=True)
        if mt_tokenizer.mask is not None:
            hf_tokenizer.add_tokens("<MASK>", special_tokens=True)
            hf_tokenizer.mask_token_id = mt_tokenizer.mask
        if mt_tokenizer.pad is not None:
            hf_tokenizer.add_tokens("<PAD>", special_tokens=True)
            hf_tokenizer.pad_token_id = mt_tokenizer.pad

        additional_special_tokens = hf_tokenizer.additional_special_tokens
        special_tokens = {"additional_special_tokens": additional_special_tokens}
        if args.vocab_extra_ids_list:
            additional_special_tokens.extend(args.vocab_extra_ids_list.split(","))

        hf_tokenizer.add_special_tokens(special_tokens_dict=special_tokens, replace_additional_special_tokens=True)

        additional_special_tokens_ids = [mt_tokenizer.vocab.get(t) for t in additional_special_tokens]
        hf_tokenizer.additional_special_tokens_ids = additional_special_tokens_ids

        hf_vocab = hf_tokenizer.get_vocab()
        tokens_to_check = [
            v for k, v in hf_tokenizer.special_tokens_map.items() if k != "additional_special_tokens"
        ] + additional_special_tokens
        for t in tokens_to_check:
            a = mt_tokenizer.vocab.get(t)
            b = hf_vocab.get(t)
            assert a == b, f"Mismatch between megatron and huggingface tokenizer vocabularies {t}, {a}, {b}"
    elif args.tokenizer_type == "FalconTokenizer":
        hf_tokenizer = mt_tokenizer.tokenizer
    else:
        raise RuntimeError(f"Unsupported tokenizer type: {args.tokenizer_type}")

    # handle special token overrides
    for override in args.override_special_tokens:
        try:
            key, value = override.split("=")
            assert key in {"bos", "cls", "eos", "mask", "pad", "sep", "unk"}
            value = mt_tokenizer.vocab[value]
            setattr(hf_tokenizer, f"{key}_token_id", value)
        except ValueError:
            warnings.warn(f"Illegal override string {override}")
        except AssertionError:
            warnings.warn(f"Cannot override key {key}")
        except KeyError:
            warnings.warn(f"Token {value} not found in megatron tokenizer")

    print("Final HF Tokenizer configuration:")
    print(hf_tokenizer)
    hf_tokenizer.save_pretrained(args.output_dir)


def main():
    # make sure megatron is importable

    parser = ArgumentParser()
    parser.add_argument("--input_dir", help="Location of LLaMA_Megatron weights",
                        required=True)
    parser.add_argument("--num_output_shards", type=int, default=1)
    parser.add_argument("--model", choices={"falcon", "llama", "llama2", "codellama"},
                         default="llama2")
    parser.add_argument("--output_dir", help="Location to write HF model and tokenizer",
                        required=True)
    parser.add_argument("--cache_dir", help="Huggingface cache_dir (optional)")
    parser.add_argument("--vocab_file", type=str, help="Path to the vocab file")
    parser.add_argument("--vocab_extra_ids_list",
                        help="comma separated list of special vocab ids to add to the tokenizer")
    parser.add_argument("--override_special_tokens", nargs="*", default=[],
                        help=("One or more arguments to override special tokens. "
                              "Syntax set as `key=value`, e.g. `eos=<|im_end|>`. "
                              "Overrides available only bos, cls, eos, mask, pad, sep, unk."))
    
    args = parser.parse_args()
<<<<<<< HEAD
    if args.model in {"llama", "llama2"}:
        eps = 1e-6 if args.model == "llama" else 1e-5
=======
    if args.model in {"llama", "llama2", "codellama"}:
        rope_theta = 1e6 if args.model == "codellama" else 1e4
>>>>>>> 15b051d5
        write_llama_model(
            model_path=args.output_dir,
            input_base_path=args.input_dir,
            num_output_shards=args.num_output_shards,
<<<<<<< HEAD
            norm_eps=eps
=======
            rope_theta=rope_theta,
>>>>>>> 15b051d5
        )
    elif args.model == "falcon":
        write_falcon_model(
            model_path=args.output_dir,
            input_base_path=args.input_dir,
            num_output_shards=args.num_output_shards,
            safe_serialization=True,
        )
    write_tokenizer(args)

if __name__ == "__main__":
    main()<|MERGE_RESOLUTION|>--- conflicted
+++ resolved
@@ -468,22 +468,15 @@
                               "Overrides available only bos, cls, eos, mask, pad, sep, unk."))
     
     args = parser.parse_args()
-<<<<<<< HEAD
-    if args.model in {"llama", "llama2"}:
+    if args.model in {"llama", "llama2", "codellama"}:
         eps = 1e-6 if args.model == "llama" else 1e-5
-=======
-    if args.model in {"llama", "llama2", "codellama"}:
         rope_theta = 1e6 if args.model == "codellama" else 1e4
->>>>>>> 15b051d5
         write_llama_model(
             model_path=args.output_dir,
             input_base_path=args.input_dir,
             num_output_shards=args.num_output_shards,
-<<<<<<< HEAD
-            norm_eps=eps
-=======
+            norm_eps=eps,
             rope_theta=rope_theta,
->>>>>>> 15b051d5
         )
     elif args.model == "falcon":
         write_falcon_model(
